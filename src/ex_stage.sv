
// Copyright 2018 ETH Zurich and University of Bologna.
// Copyright and related rights are licensed under the Solderpad Hardware
// License, Version 0.51 (the "License"); you may not use this file except in
// compliance with the License.  You may obtain a copy of the License at
// http://solderpad.org/licenses/SHL-0.51. Unless required by applicable law
// or agreed to in writing, software, hardware and materials distributed under
// this License is distributed on an "AS IS" BASIS, WITHOUT WARRANTIES OR
// CONDITIONS OF ANY KIND, either express or implied. See the License for the
// specific language governing permissions and limitations under the License.
//
// Author: Florian Zaruba, ETH Zurich
// Date: 19.04.2017
// Description: Instantiation of all functional units residing in the execute stage

import ariane_pkg::*;

module ex_stage #(
        parameter int          ASID_WIDTH       = 1
    ) (
    input  logic                                   clk_i,    // Clock
    input  logic                                   rst_ni,   // Asynchronous reset active low
    input  logic                                   flush_i,

    input  fu_t                                    fu_i,
    input  fu_op                                   operator_i,
    input  logic [63:0]                            operand_a_i,
    input  logic [63:0]                            operand_b_i,
    input  logic [63:0]                            imm_i,
    input  logic [TRANS_ID_BITS-1:0]               trans_id_i,
    input  logic [63:0]                            pc_i,                  // PC of current instruction
    input  logic                                   is_compressed_instr_i, // we need to know if this was a compressed instruction
                                                                          // in order to calculate the next PC on a mis-predict
    // ALU 1
    output logic                                   alu_ready_o,           // FU is ready
    input  logic                                   alu_valid_i,           // Output is valid
    output logic                                   alu_valid_o,           // ALU result is valid
    output logic [63:0]                            alu_result_o,
    output logic [TRANS_ID_BITS-1:0]               alu_trans_id_o,        // ID of scoreboard entry at which to write back
    // Branches and Jumps
    output logic                                   branch_ready_o,
    input  logic                                   branch_valid_i,        // we are using the branch unit
    output logic                                   branch_valid_o,        // the calculated branch target is valid
    output logic [63:0]                            branch_result_o,       // branch target address out
    input  branchpredict_sbe_t                     branch_predict_i,      // branch prediction in
    output logic [TRANS_ID_BITS-1:0]               branch_trans_id_o,
    output exception_t                             branch_exception_o,    // branch unit detected an exception

    output branchpredict_t                         resolved_branch_o,     // the branch engine uses the write back from the ALU
    output logic                                   resolve_branch_o,      // to ID signaling that we resolved the branch
    // LSU
    output logic                                   lsu_ready_o,           // FU is ready
    input  logic                                   lsu_valid_i,           // Input is valid
    output logic                                   lsu_valid_o,           // Output is valid
    output logic [63:0]                            lsu_result_o,
    output logic [TRANS_ID_BITS-1:0]               lsu_trans_id_o,
    input  logic                                   lsu_commit_i,
    output logic                                   lsu_commit_ready_o,    // commit queue is ready to accept another commit request
    output exception_t                             lsu_exception_o,
    output logic                                   no_st_pending_o,
    // CSR
    output logic                                   csr_ready_o,
    input  logic                                   csr_valid_i,
    output logic [TRANS_ID_BITS-1:0]               csr_trans_id_o,
    output logic [63:0]                            csr_result_o,
    output logic                                   csr_valid_o,
    output logic [11:0]                            csr_addr_o,
    input  logic                                   csr_commit_i,
    // MULT
    output logic                                   mult_ready_o,      // FU is ready
    input  logic                                   mult_valid_i,      // Output is valid
    output logic [TRANS_ID_BITS-1:0]               mult_trans_id_o,
    output logic [63:0]                            mult_result_o,
    output logic                                   mult_valid_o,

    // Memory Management
    input  logic                                   enable_translation_i,
    input  logic                                   en_ld_st_translation_i,
    input  logic                                   flush_tlb_i,
<<<<<<< HEAD
    input  logic                                   fetch_req_i,
    input  logic [63:0]                            fetch_vaddr_i,
    output logic                                   fetch_valid_o,
    output logic [63:0]                            fetch_paddr_o,
    output exception_t                             fetch_exception_o,
    input  riscv::priv_lvl_t                       priv_lvl_i,
    input  riscv::priv_lvl_t                       ld_st_priv_lvl_i,
=======
    input  priv_lvl_t                              priv_lvl_i,
    input  priv_lvl_t                              ld_st_priv_lvl_i,
>>>>>>> 8f0b388e
    input  logic                                   sum_i,
    input  logic                                   mxr_i,
    input  logic [43:0]                            satp_ppn_i,
    input  logic [ASID_WIDTH-1:0]                  asid_i,
    // icache translation requests
    input  icache_areq_o_t                         icache_areq_i,         
    output icache_areq_i_t                         icache_areq_o,       
    
    // interface to dcache
    input  dcache_req_o_t [2:0]                    dcache_req_ports_i,  
    output dcache_req_i_t [2:0]                    dcache_req_ports_o, 

    // Performance counters
    output logic                                   itlb_miss_o,
    output logic                                   dtlb_miss_o
    
);

    logic alu_branch_res; // branch comparison result

    // -----
    // ALU
    // -----
    alu alu_i (
        .result_o            ( alu_result_o                 ),
        .alu_branch_res_o    ( alu_branch_res               ),
        .*
    );

    // --------------------
    // Branch Engine
    // --------------------
    branch_unit branch_unit_i (
        .fu_valid_i          ( alu_valid_i || lsu_valid_i || csr_valid_i || mult_valid_i), // any functional unit is valid, check that there is no accidental mis-predict
        .branch_comp_res_i   ( alu_branch_res ),
        .*
    );

    // ----------------
    // Multiplication
    // ----------------
    mult i_mult (
        .result_o ( mult_result_o ),
        .*
    );

    // ----------------
    // Load-Store Unit
    // ----------------
    lsu lsu_i (
        .commit_i           ( lsu_commit_i       ),
        .commit_ready_o     ( lsu_commit_ready_o ),
        .dcache_req_ports_i ( dcache_req_ports_i ),
        .dcache_req_ports_o ( dcache_req_ports_o ),
        .*
    );

    // -----
    // CSR
    // -----
    // CSR address buffer
    csr_buffer csr_buffer_i (
        .commit_i ( csr_commit_i  ),
        .*
    );


endmodule<|MERGE_RESOLUTION|>--- conflicted
+++ resolved
@@ -77,34 +77,24 @@
     input  logic                                   enable_translation_i,
     input  logic                                   en_ld_st_translation_i,
     input  logic                                   flush_tlb_i,
-<<<<<<< HEAD
-    input  logic                                   fetch_req_i,
-    input  logic [63:0]                            fetch_vaddr_i,
-    output logic                                   fetch_valid_o,
-    output logic [63:0]                            fetch_paddr_o,
-    output exception_t                             fetch_exception_o,
+
     input  riscv::priv_lvl_t                       priv_lvl_i,
     input  riscv::priv_lvl_t                       ld_st_priv_lvl_i,
-=======
-    input  priv_lvl_t                              priv_lvl_i,
-    input  priv_lvl_t                              ld_st_priv_lvl_i,
->>>>>>> 8f0b388e
     input  logic                                   sum_i,
     input  logic                                   mxr_i,
     input  logic [43:0]                            satp_ppn_i,
     input  logic [ASID_WIDTH-1:0]                  asid_i,
     // icache translation requests
-    input  icache_areq_o_t                         icache_areq_i,         
-    output icache_areq_i_t                         icache_areq_o,       
-    
+    input  icache_areq_o_t                         icache_areq_i,
+    output icache_areq_i_t                         icache_areq_o,
+
     // interface to dcache
-    input  dcache_req_o_t [2:0]                    dcache_req_ports_i,  
-    output dcache_req_i_t [2:0]                    dcache_req_ports_o, 
+    input  dcache_req_o_t [2:0]                    dcache_req_ports_i,
+    output dcache_req_i_t [2:0]                    dcache_req_ports_o,
 
     // Performance counters
     output logic                                   itlb_miss_o,
     output logic                                   dtlb_miss_o
-    
 );
 
     logic alu_branch_res; // branch comparison result
