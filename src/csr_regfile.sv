--- conflicted
+++ resolved
@@ -315,14 +315,6 @@
         sscratch_d              = sscratch_q;
         stval_d                 = stval_q;
         satp_d                  = satp_q;
-<<<<<<< HEAD
-
-        cycle_d                 = cycle_q;
-        instret_d               = instret_q;
-
-        en_ld_st_translation_d  = en_ld_st_translation_q;
-=======
->>>>>>> 5045538d
 
         cycle_d                 = cycle_q;
         instret_d               = instret_q;
