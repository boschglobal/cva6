// Copyright 2018 ETH Zurich and University of Bologna.
// Copyright and related rights are licensed under the Solderpad Hardware
// License, Version 0.51 (the "License"); you may not use this file except in
// compliance with the License.  You may obtain a copy of the License at
// http://solderpad.org/licenses/SHL-0.51. Unless required by applicable law
// or agreed to in writing, software, hardware and materials distributed under
// this License is distributed on an "AS IS" BASIS, WITHOUT WARRANTIES OR
// CONDITIONS OF ANY KIND, either express or implied. See the License for the
// specific language governing permissions and limitations under the License.
//
// Author: Florian Zaruba, ETH Zurich
// Date: 21.05.2017
// Description: Issue stage dispatches instructions to the FUs and keeps track of them
//              in a scoreboard like data-structure.

import ariane_pkg::*;

module issue_stage #(
        parameter int unsigned NR_ENTRIES = 8,
        parameter int unsigned NR_WB_PORTS = 4,
        parameter int unsigned NR_COMMIT_PORTS = 2
)(
    input  logic                                     clk_i,     // Clock
    input  logic                                     rst_ni,    // Asynchronous reset active low

    input  logic                                     flush_unissued_instr_i,
    input  logic                                     flush_i,
    // from ISSUE
    input  scoreboard_entry_t                        decoded_instr_i,
    input  logic                                     decoded_instr_valid_i,
    input  logic                                     is_ctrl_flow_i,
    output logic                                     decoded_instr_ack_o,
    // to EX
    output fu_t                                      fu_o,
    output fu_op                                     operator_o,
    output logic [63:0]                              operand_a_o,
    output logic [63:0]                              operand_b_o,
    output logic [63:0]                              imm_o,
    output logic [TRANS_ID_BITS-1:0]                 trans_id_o,
    output logic [63:0]                              pc_o,
    output logic                                     is_compressed_instr_o,

    input  logic                                     alu_ready_i,
    output logic                                     alu_valid_o,
    // ex just resolved our predicted branch, we are ready to accept new requests
    input  logic                                     resolve_branch_i,

    input  logic                                     lsu_ready_i,
    output logic                                     lsu_valid_o,
    // branch prediction
    input  logic                                     branch_ready_i,
    output logic                                     branch_valid_o, // use branch prediction unit
    output branchpredict_sbe_t                       branch_predict_o,

    input  logic                                     mult_ready_i,
    output logic                                     mult_valid_o,    // Branch predict Out

    input  logic                                     fpu_ready_i,
    output logic                                     fpu_valid_o,
    output logic [1:0]                               fpu_fmt_o,        // FP fmt field from instr.
    output logic [2:0]                               fpu_rm_o,         // FP rm field from instr.

    input  logic                                     csr_ready_i,
    output logic                                     csr_valid_o,

    // write back port
    input logic [NR_WB_PORTS-1:0][TRANS_ID_BITS-1:0] trans_id_i,
    input branchpredict_t                            resolved_branch_i,
    input logic [NR_WB_PORTS-1:0][63:0]              wbdata_i,
    input exception_t [NR_WB_PORTS-1:0]              ex_ex_i, // exception from execute stage
    input logic [NR_WB_PORTS-1:0]                    wb_valid_i,

    // commit port
    input  logic [NR_COMMIT_PORTS-1:0][4:0]          waddr_i,
    input  logic [NR_COMMIT_PORTS-1:0][63:0]         wdata_i,
    input  logic [NR_COMMIT_PORTS-1:0]               we_gpr_i,
    input  logic [NR_COMMIT_PORTS-1:0]               we_fpr_i,

    output scoreboard_entry_t [NR_COMMIT_PORTS-1:0]  commit_instr_o,
    input  logic              [NR_COMMIT_PORTS-1:0]  commit_ack_i
);
    // ---------------------------------------------------
    // Scoreboard (SB) <-> Issue and Read Operands (IRO)
    // ---------------------------------------------------
    fu_t  [2**REG_ADDR_SIZE:0] rd_clobber_gpr_sb_iro;
    fu_t  [2**REG_ADDR_SIZE:0] rd_clobber_fpr_sb_iro;

    logic [REG_ADDR_SIZE-1:0]  rs1_iro_sb;
    logic [63:0]               rs1_sb_iro;
    logic                      rs1_valid_sb_iro;

    logic [REG_ADDR_SIZE-1:0]  rs2_iro_sb;
    logic [63:0]               rs2_sb_iro;
    logic                      rs2_valid_iro_sb;

    logic [REG_ADDR_SIZE-1:0]  rs3_iro_sb;
    logic [FLEN-1:0]           rs3_sb_iro;
    logic                      rs3_valid_iro_sb;

    scoreboard_entry_t         issue_instr_rename_sb;
    logic                      issue_instr_valid_rename_sb;
    logic                      issue_ack_sb_rename;

    scoreboard_entry_t         issue_instr_sb_iro;
    logic                      issue_instr_valid_sb_iro;
    logic                      issue_ack_iro_sb;

    // ---------------------------------------------------------
    // 1. Re-name
    // ---------------------------------------------------------
    re_name i_re_name (
        .clk_i                  ( clk_i                        ),
        .rst_ni                 ( rst_ni                       ),
        .flush_i                ( flush_i                      ),
        .flush_unissied_instr_i ( flush_unissued_instr_i       ),
        .issue_instr_i          ( decoded_instr_i              ),
        .issue_instr_valid_i    ( decoded_instr_valid_i        ),
        .issue_ack_o            ( decoded_instr_ack_o          ),
        .issue_instr_o          ( issue_instr_rename_sb        ),
        .issue_instr_valid_o    ( issue_instr_valid_rename_sb  ),
        .issue_ack_i            ( issue_ack_sb_rename          )
    );

    // ---------------------------------------------------------
    // 2. Manage instructions in a scoreboard
    // ---------------------------------------------------------
    scoreboard #(
        .NR_ENTRIES (NR_ENTRIES ),
        .NR_WB_PORTS(NR_WB_PORTS)
    ) i_scoreboard (
<<<<<<< HEAD
        .unresolved_branch_i   ( 1'b0                                      ),
        .rd_clobber_gpr_o      ( rd_clobber_gpr_sb_iro                     ),
        .rd_clobber_fpr_o      ( rd_clobber_fpr_sb_iro                     ),
        .rs1_i                 ( rs1_iro_sb                                ),
        .rs1_o                 ( rs1_sb_iro                                ),
        .rs1_valid_o           ( rs1_valid_sb_iro                          ),
        .rs2_i                 ( rs2_iro_sb                                ),
        .rs2_o                 ( rs2_sb_iro                                ),
        .rs2_valid_o           ( rs2_valid_iro_sb                          ),
        .rs3_i                 ( rs3_iro_sb                                ),
        .rs3_o                 ( rs3_sb_iro                                ),
        .rs3_valid_o           ( rs3_valid_iro_sb                          ),

        .decoded_instr_i       ( issue_instr_rename_sb                     ),
        .decoded_instr_valid_i ( issue_instr_valid_rename_sb               ),
        .decoded_instr_ack_o   ( issue_ack_sb_rename                       ),
        .issue_instr_o         ( issue_instr_sb_iro                        ),
        .issue_instr_valid_o   ( issue_instr_valid_sb_iro                  ),
        .issue_ack_i           ( issue_ack_iro_sb                          ),

        .trans_id_i            ( trans_id_i                                ),
        .wbdata_i              ( wbdata_i                                  ),
        .ex_i                  ( ex_ex_i                                   ),
        .*
=======
        .clk_i                  ( clk_i                       ),
        .rst_ni                 ( rst_ni                      ),
        .flush_unissued_instr_i ( flush_unissued_instr_i      ),
        .flush_i                ( flush_i                     ),
        .unresolved_branch_i    ( 1'b0                        ),

        .rd_clobber_o           ( rd_clobber_sb_iro           ),
        .rs1_i                  ( rs1_iro_sb                  ),
        .rs1_o                  ( rs1_sb_iro                  ),
        .rs1_valid_o            ( rs1_valid_sb_iro            ),
        .rs2_i                  ( rs2_iro_sb                  ),
        .rs2_o                  ( rs2_sb_iro                  ),
        .rs2_valid_o            ( rs2_valid_iro_sb            ),

        .commit_instr_o         ( commit_instr_o              ),
        .commit_ack_i           ( commit_ack_i                ),

        .decoded_instr_i        ( issue_instr_rename_sb       ),
        .decoded_instr_valid_i  ( issue_instr_valid_rename_sb ),
        .decoded_instr_ack_o    ( issue_ack_sb_rename         ),

        .issue_instr_o          ( issue_instr_sb_iro          ),
        .issue_instr_valid_o    ( issue_instr_valid_sb_iro    ),
        .issue_ack_i            ( issue_ack_iro_sb            ),
        .resolved_branch_i      ( resolved_branch_i           ),
        .trans_id_i             ( trans_id_i                  ),
        .wbdata_i               ( wbdata_i                    ),
        .ex_i                   ( ex_ex_i                     ),
        .wb_valid_i             ( wb_valid_i                  )
>>>>>>> 7b8e5c2a
    );

    // ---------------------------------------------------------
    // 3. Issue instruction and read operand, also commit
    // ---------------------------------------------------------
    issue_read_operands i_issue_read_operands  (
        .flush_i             ( flush_unissued_instr_i          ),
        .issue_instr_i       ( issue_instr_sb_iro              ),
        .issue_instr_valid_i ( issue_instr_valid_sb_iro        ),
        .issue_ack_o         ( issue_ack_iro_sb                ),
        .rs1_o               ( rs1_iro_sb                      ),
        .rs1_i               ( rs1_sb_iro                      ),
        .rs1_valid_i         ( rs1_valid_sb_iro                ),
        .rs2_o               ( rs2_iro_sb                      ),
        .rs2_i               ( rs2_sb_iro                      ),
        .rs2_valid_i         ( rs2_valid_iro_sb                ),
        .rs3_o               ( rs3_iro_sb                      ),
        .rs3_i               ( rs3_sb_iro                      ),
        .rs3_valid_i         ( rs3_valid_iro_sb                ),
        .rd_clobber_gpr_i    ( rd_clobber_gpr_sb_iro           ),
        .rd_clobber_fpr_i    ( rd_clobber_fpr_sb_iro           ),
        .*
    );

endmodule<|MERGE_RESOLUTION|>--- conflicted
+++ resolved
@@ -128,7 +128,6 @@
         .NR_ENTRIES (NR_ENTRIES ),
         .NR_WB_PORTS(NR_WB_PORTS)
     ) i_scoreboard (
-<<<<<<< HEAD
         .unresolved_branch_i   ( 1'b0                                      ),
         .rd_clobber_gpr_o      ( rd_clobber_gpr_sb_iro                     ),
         .rd_clobber_fpr_o      ( rd_clobber_fpr_sb_iro                     ),
@@ -149,41 +148,11 @@
         .issue_instr_valid_o   ( issue_instr_valid_sb_iro                  ),
         .issue_ack_i           ( issue_ack_iro_sb                          ),
 
+        .resolved_branch_i     ( resolved_branch_i                         ),
         .trans_id_i            ( trans_id_i                                ),
         .wbdata_i              ( wbdata_i                                  ),
         .ex_i                  ( ex_ex_i                                   ),
         .*
-=======
-        .clk_i                  ( clk_i                       ),
-        .rst_ni                 ( rst_ni                      ),
-        .flush_unissued_instr_i ( flush_unissued_instr_i      ),
-        .flush_i                ( flush_i                     ),
-        .unresolved_branch_i    ( 1'b0                        ),
-
-        .rd_clobber_o           ( rd_clobber_sb_iro           ),
-        .rs1_i                  ( rs1_iro_sb                  ),
-        .rs1_o                  ( rs1_sb_iro                  ),
-        .rs1_valid_o            ( rs1_valid_sb_iro            ),
-        .rs2_i                  ( rs2_iro_sb                  ),
-        .rs2_o                  ( rs2_sb_iro                  ),
-        .rs2_valid_o            ( rs2_valid_iro_sb            ),
-
-        .commit_instr_o         ( commit_instr_o              ),
-        .commit_ack_i           ( commit_ack_i                ),
-
-        .decoded_instr_i        ( issue_instr_rename_sb       ),
-        .decoded_instr_valid_i  ( issue_instr_valid_rename_sb ),
-        .decoded_instr_ack_o    ( issue_ack_sb_rename         ),
-
-        .issue_instr_o          ( issue_instr_sb_iro          ),
-        .issue_instr_valid_o    ( issue_instr_valid_sb_iro    ),
-        .issue_ack_i            ( issue_ack_iro_sb            ),
-        .resolved_branch_i      ( resolved_branch_i           ),
-        .trans_id_i             ( trans_id_i                  ),
-        .wbdata_i               ( wbdata_i                    ),
-        .ex_i                   ( ex_ex_i                     ),
-        .wb_valid_i             ( wb_valid_i                  )
->>>>>>> 7b8e5c2a
     );
 
     // ---------------------------------------------------------
