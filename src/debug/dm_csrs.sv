--- conflicted
+++ resolved
@@ -538,12 +538,7 @@
     end
 
 
-<<<<<<< HEAD
-=======
-        
-
-
->>>>>>> 707c6114
+
 ///////////////////////////////////////////////////////
 // assertions
 ///////////////////////////////////////////////////////
@@ -552,13 +547,8 @@
 //pragma translate_off
 `ifndef VERILATOR
     haltsum: assert property (
-<<<<<<< HEAD
         @(posedge clk_i) disable iff (~rst_ni) (dmi_req_ready_o && dmi_req_valid_i && dtm_op == dm::DTM_READ) |->
             !({1'b0, dmi_req_i.addr} inside {dm::HaltSum0, dm::HaltSum1, dm::HaltSum2, dm::HaltSum3}))
-=======
-        @(posedge clk_i) disable iff (~rst_ni) (dmi_req_ready_o && dmi_req_valid_i && dtm_op == dm::DTM_READ) |-> 
-            !({1'b0, dmi_req_i.addr} inside {dm::HaltSum0, dm::HaltSum1, dm::HaltSum2, dm::HaltSum3}))     
->>>>>>> 707c6114
                 else $warning("Haltsums are not implemented yet and always return 0.");
 `endif
 //pragma translate_on
