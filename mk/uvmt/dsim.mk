###############################################################################
#
# Copyright 2020 OpenHW Group
#
# Licensed under the Solderpad Hardware Licence, Version 2.0 (the "License");
# you may not use this file except in compliance with the License.
# You may obtain a copy of the License at
#
#     https://solderpad.org/licenses/
#
# Unless required by applicable law or agreed to in writing, software
# distributed under the License is distributed on an "AS IS" BASIS,
# WITHOUT WARRANTIES OR CONDITIONS OF ANY KIND, either express or implied.
# See the License for the specific language governing permissions and
# limitations under the License.
#
# SPDX-License-Identifier: Apache-2.0 WITH SHL-2.0
#
###############################################################################
#
# DSIM-specific Makefile for the CV32E40P "uvmt_cv32" testbench.
# DSIM is the Metrics Technologies SystemVerilog simulator  (https://metrics.ca/)
#
###############################################################################

DSIM                    = dsim
DSIM_HOME              ?= /tools/Metrics/dsim
DSIM_CMP_FLAGS         ?= $(TIMESCALE) $(SV_CMP_FLAGS) -top uvmt_$(CV_CORE_LC)_tb -suppress MultiBlockWrite
DSIM_UVM_ARGS          ?= +incdir+$(UVM_HOME)/src $(UVM_HOME)/src/uvm_pkg.sv
<<<<<<< HEAD
DSIM_RESULTS           ?= $(MAKE_PATH)/dsim_results
DSIM_COREVDV_RESULTS   ?= $(DSIM_RESULTS)/corev-dv
DSIM_WORK              ?= $(DSIM_RESULTS)/$(CFG)/dsim_work
=======
DSIM_RESULTS           ?= $(if $(CV_RESULTS),$(CV_RESULTS)/dsim_results,$(MAKE_PATH)/dsim_results)
DSIM_COREVDV_RESULTS   ?= $(DSIM_RESULTS)/corev-dv
DSIM_WORK              ?= $(DSIM_RESULTS)/dsim_work
>>>>>>> 75635686
DSIM_IMAGE             ?= dsim.out
DSIM_RUN_FLAGS         ?=
DSIM_CODE_COV_SCOPE    ?= $(MAKE_PATH)/../tools/dsim/ccov_scopes.txt
DSIM_USE_ISS           ?= YES

DSIM_FILE_LIST ?= -f $(DV_UVMT_PATH)/uvmt_$(CV_CORE_LC).flist
ifeq ($(USE_ISS),YES)
    DSIM_FILE_LIST         += -f $(DV_UVMT_PATH)/imperas_iss.flist
    DSIM_USER_COMPILE_ARGS += "+define+ISS+$(CV_CORE_UC)_TRACE_EXECUTION"
#    DSIM_USER_COMPILE_ARGS += "+define+CV32E40P_ASSERT_ON+ISS+CV32E40P_TRACE_EXECUTION"
#    DSIM_RUN_FLAGS         += +ovpcfg="--controlfile $(OVP_CTRL_FILE)"
endif

# Seed management for constrained-random sims. This is an intentional repeat
# of the root Makefile: dsim regressions use random seeds by default.
DSIM_SEED    ?= random
DSIM_RNDSEED ?= 

ifeq ($(DSIM_SEED),random)
DSIM_RNDSEED = $(shell date +%N)
else
ifeq ($(DSIM_SEED),)
# Empty DSIM_SEED variable selects a random value
DSIM_RNDSEED = 1
else
DSIM_RNDSEED = $(DSIM_SEED)
endif
endif

DSIM_RUN_FLAGS         += $(USER_RUN_FLAGS)
DSIM_RUN_FLAGS         += -sv_seed $(DSIM_RNDSEED)

# Variables to control wave dumping from command the line
# Humans _always_ forget the "S", so you can have it both ways...
WAVES                  ?= 0
WAVE                   ?= 0
DUMP_WAVES             := 0
# Code Coverage collected by default
CCOV                   ?= 1

ifneq ($(WAVES), 0)
DUMP_WAVES = 1
endif

ifneq ($(WAVE), 0)
DUMP_WAVES = 1
endif

ifneq ($(DUMP_WAVES), 0)
DSIM_ACC_FLAGS ?= +acc
DSIM_DMP_FILE  ?= dsim.vcd
DSIM_DMP_FLAGS ?= -waves $(DSIM_DMP_FILE)
endif

ifneq ($(CCOV), 0)
	DSIM_USER_COMPILE_ARGS += -code-cov block -code-cov-scope-specs $(DSIM_CODE_COV_SCOPE)
	DSIM_RUN_FLAGS         += -code-cov block -code-cov-scope-specs $(DSIM_CODE_COV_SCOPE)
endif

.PHONY: sim
		+elf_file=$(CUSTOM)/$(TYPE1_TEST_PROGRAM).elf

no_rule:
	@echo 'makefile: SIMULATOR is set to $(SIMULATOR), but no rule/target specified.'
	@echo 'try "make SIMULATOR=dsim sanity" (or just "make sanity" if shell ENV variable SIMULATOR is already set).'
#	@echo 'DUMP_WAVES=$(DUMP_WAVES)   DSIM_ACC_FLAGS=$(DSIM_ACC_FLAGS)   DSIM_DMP_FLAGS=$(DSIM_DMP_FLAGS)'

all: clean_all hello-world

# This special target is to support the special sanity target in the Common Makefile
hello-world:
	$(MAKE) test TEST=hello-world

help:
	dsim -help

mk_results: 
	$(MKDIR_P) $(DSIM_RESULTS)
	$(MKDIR_P) $(DSIM_WORK)

################################################################################
# DSIM compile target
comp: mk_results $(CV_CORE_PKG) $(OVP_MODEL_DPI)
	$(DSIM) \
		$(DSIM_CMP_FLAGS) \
		$(DSIM_UVM_ARGS) \
		$(DSIM_ACC_FLAGS) \
		$(CFG_COMPILE_FLAGS) \
		$(DSIM_USER_COMPILE_ARGS) \
		+incdir+$(DV_UVME_PATH) \
		+incdir+$(DV_UVMT_PATH) \
		-f $(CV_CORE_MANIFEST) \
		$(DSIM_FILE_LIST) \
		-work $(DSIM_WORK) \
		+$(UVM_PLUSARGS) \
		-genimage $(DSIM_IMAGE)


################################################################################
# Running custom test-programs':
#   The "custom" target provides the ability to specify both the testcase run by
#   the UVM environment and a C or assembly test-program to be executed by the
#   core. Note that the UVM testcase is required to load the compiled program
#   into the core's memory.
#
# User defined variables used by this target:
#   CUSTOM_DIR:   Absolute, not relative, path to the custom C program. Default
#                 is `pwd`/../../tests/core/custom.
#   CUSTOM_PROG:  C or assembler test-program that executes on the core. Default
#                 is hello-world.c.
#   UVM_TESTNAME: Class identifer (not file path) of the UVM testcase run by
#                 environment. Default is uvmt_cv32_firmware_test_c.
#
# Use cases:
#   1: Full specification of the hello-world test:
#      $ make custom SIMULATOR=dsim CUSTOM_DIR=`pwd`/../../tests/core/custom CUSTOM_PROG=hello-world UVM_TESTNAME=uvmt_cv32_firmware_test_c
#
#   2: Same thing, using the defaults in these Makefiles:
#      $ make custom
#
#   3: Run ../../tests/core/custom/fibonacci.c
#      $ make custom CUSTOM_PROG=fibonacci
#
#   4: Run your own "custom program" located in ../../tests/core/custom
#      $ make custom CUSTOM_PROG=<my_custom_test_program>
#
custom: comp $(CUSTOM_DIR)/$(CUSTOM_PROG).hex $(CUSTOM_DIR)/$(CUSTOM_PROG).elf 
<<<<<<< HEAD
	mkdir -p $(DSIM_RESULTS)/$(CFG)/$(CUSTOM_PROG) && cd $(DSIM_RESULTS)/$(CFG)/$(CUSTOM_PROG)  && \
=======
	mkdir -p $(DSIM_RESULTS)/$(CUSTOM_PROG)_$(RUN_INDEX) && cd $(DSIM_RESULTS)/$(CUSTOM_PROG)_$(RUN_INDEX) && \
>>>>>>> 75635686
	$(DSIM) -l dsim-$(CUSTOM_PROG).log -image $(DSIM_IMAGE) \
		-work $(DSIM_WORK) $(DSIM_RUN_FLAGS) $(DSIM_DMP_FLAGS) \
		-sv_lib $(UVM_HOME)/src/dpi/libuvm_dpi.so \
		-sv_lib $(OVP_MODEL_DPI) \
		+UVM_TESTNAME=$(UVM_TESTNAME) \
		+firmware=$(CUSTOM_DIR)/$(CUSTOM_PROG).hex \
		+elf_file=$(CUSTOM_DIR)/$(CUSTOM_PROG).elf

################################################################################
# General test execution target "test"
# 

################################################################################
# If the configuration specified OVPSIM arguments, generate an ovpsim.ic file and
# set IMPERAS_TOOLS to point to it
gen_ovpsim_ic:
	@if [ ! -z "$(CFG_OVPSIM)" ]; then \
<<<<<<< HEAD
		mkdir -p $(DSIM_RESULTS)/$(CFG)/$(TEST_NAME); \
		echo "$(CFG_OVPSIM)" > $(DSIM_RESULTS)/$(CFG)/$(TEST_NAME)/ovpsim.ic; \
	fi
ifneq ($(CFG_OVPSIM),)
export IMPERAS_TOOLS=$(DSIM_RESULTS)/$(CFG)/$(TEST_NAME)/ovpsim.ic
=======
		mkdir -p $(DSIM_RESULTS)/$(TEST_NAME)_$(RUN_INDEX); \
		echo "$(CFG_OVPSIM)" > $(DSIM_RESULTS)/$(TEST_NAME)_$(RUN_INDEX)/ovpsim.ic; \
	fi
ifneq ($(CFG_OVPSIM),)
export IMPERAS_TOOLS=$(DSIM_RESULTS)/$(TEST_NAME)_$(RUN_INDEX)/ovpsim.ic
>>>>>>> 75635686
endif

# Skip compile if COMP is specified and negative
ifneq ($(call IS_NO,$(COMP)),NO)
DSIM_SIM_PREREQ = comp
endif

<<<<<<< HEAD
test: $(DSIM_SIM_PREREQ) $(TEST_TEST_DIR)/$(TEST_PROGRAM).hex gen_ovpsim_ic
	mkdir -p $(DSIM_RESULTS)/$(CFG)/$(TEST_NAME) && \
	cd $(DSIM_RESULTS)/$(CFG)/$(TEST_NAME) && \
=======
# Corev-dv needs an optional run index suffix
ifeq ($(shell echo $(TEST) | head -c 6),corev_)
	OPT_RUN_INDEX_SUFFIX=_$(RUN_INDEX)
endif

test: $(DSIM_SIM_PREREQ) $(TEST_TEST_DIR)/$(TEST_PROGRAM)$(OPT_RUN_INDEX_SUFFIX).hex gen_ovpsim_ic
	mkdir -p $(DSIM_RESULTS)/$(TEST_NAME)_$(RUN_INDEX) && \
	cd $(DSIM_RESULTS)/$(TEST_NAME)_$(RUN_INDEX) && \
>>>>>>> 75635686
		$(DSIM) \
			-l dsim-$(TEST_NAME).log \
			-image $(DSIM_IMAGE) \
			-work $(DSIM_WORK) \
			$(DSIM_RUN_FLAGS) \
			$(DSIM_DMP_FLAGS) \
			$(TEST_PLUSARGS) \
			-sv_lib $(UVM_HOME)/src/dpi/libuvm_dpi.so \
			-sv_lib $(OVP_MODEL_DPI) \
			+UVM_TESTNAME=$(TEST_UVM_TEST) \
			+firmware=$(TEST_TEST_DIR)/$(TEST_PROGRAM)$(OPT_RUN_INDEX_SUFFIX).hex \
			+elf_file=$(TEST_TEST_DIR)/$(TEST_PROGRAM)$(OPT_RUN_INDEX_SUFFIX).elf

# Similar to above, but for the ASM directory.
asm: comp $(ASM_DIR)/$(ASM_PROG).hex $(ASM_DIR)/$(ASM_PROG).elf
<<<<<<< HEAD
	mkdir -p $(DSIM_RESULTS)/$(CFG)/$(ASM_PROG) && cd $(DSIM_RESULTS)/$(CFG)/$(ASM_PROG)  && \
=======
	mkdir -p $(DSIM_RESULTS)/$(ASM_PROG)_$(RUN_INDEX) && cd $(DSIM_RESULTS)/$(ASM_PROG)_$(RUN_INDEX) && \
>>>>>>> 75635686
	$(DSIM) -l dsim-$(ASM_PROG).log -image $(DSIM_IMAGE) \
		-work $(DSIM_WORK) $(DSIM_RUN_FLAGS) $(DSIM_DMP_FLAGS) \
		-sv_lib $(UVM_HOME)/src/dpi/libuvm_dpi.so \
		-sv_lib $(OVP_MODEL_DPI) \
		+UVM_TESTNAME=$(UVM_TESTNAME) \
		+firmware=$(ASM_DIR)/$(ASM_PROG).hex \
		+elf_file=$(ASM_DIR)/$(ASM_PROG).elf

###############################################################################
# Run a single test-program from the RISC-V Compliance Test-suite. The parent
# Makefile of this <sim>.mk implements "all_compliance", the target that
# compiles the test-programs.
#
# There is a dependancy between RISCV_ISA and COMPLIANCE_PROG which *you* are
# required to know.  For example, the I-ADD-01 test-program is part of the rv32i
# testsuite.
# So this works:
#                make compliance RISCV_ISA=rv32i COMPLIANCE_PROG=I-ADD-01
# But this does not:
#                make compliance RISCV_ISA=rv32imc COMPLIANCE_PROG=I-ADD-01
# 
RISCV_ISA       ?= rv32i
COMPLIANCE_PROG ?= I-ADD-01

<<<<<<< HEAD
SIG_ROOT      ?= $(DSIM_RESULTS)/$(CFG)/$(RISCV_ISA)
SIG           ?= $(DSIM_RESULTS)/$(CFG)/$(RISCV_ISA)/$(COMPLIANCE_PROG)/$(COMPLIANCE_PROG).signature_output
=======
SIG_ROOT      ?= $(DSIM_RESULTS)
SIG           ?= $(DSIM_RESULTS)/$(COMPLIANCE_PROG)_$(RUN_INDEX)/$(COMPLIANCE_PROG).signature_output
>>>>>>> 75635686
REF           ?= $(COMPLIANCE_PKG)/riscv-test-suite/$(RISCV_ISA)/references/$(COMPLIANCE_PROG).reference_output
TEST_PLUSARGS ?= +signature=$(COMPLIANCE_PROG).signature_output

compliance: comp build_compliance
<<<<<<< HEAD
	mkdir -p $(DSIM_RESULTS)/$(CFG)/$(RISCV_ISA)/$(COMPLIANCE_PROG) && cd $(DSIM_RESULTS)/$(CFG)/$(RISCV_ISA)/$(COMPLIANCE_PROG)  && \
=======
	mkdir -p $(DSIM_RESULTS)/$(COMPLIANCE_PROG)_$(RUN_INDEX) && cd $(DSIM_RESULTS)/$(COMPLIANCE_PROG)_$(RUN_INDEX) && \
>>>>>>> 75635686
	export IMPERAS_TOOLS=$(CORE_V_VERIF)/$(CV_CORE_LC)/tests/cfg/ovpsim_no_pulp.ic && \
	$(DSIM) -l dsim-$(COMPLIANCE_PROG).log -image $(DSIM_IMAGE) \
		-work $(DSIM_WORK) $(DSIM_RUN_FLAGS) $(DSIM_DMP_FLAGS) $(TEST_PLUSARGS) \
		-sv_lib $(UVM_HOME)/src/dpi/libuvm_dpi.so \
		-sv_lib $(OVP_MODEL_DPI) \
		+UVM_TESTNAME=$(UVM_TESTNAME) \
		+firmware=$(COMPLIANCE_PKG)/work/$(RISCV_ISA)/$(COMPLIANCE_PROG).hex \
		+elf_file=$(COMPLIANCE_PKG)/work/$(RISCV_ISA)/$(COMPLIANCE_PROG).elf

################################################################################
# Commonly used targets:
#      Here for historical reasons - mostly (completely?) superceeded by the
#      custom target.
#

# Mythical no-test-program testcase.  Might never be used.  Not known tow work
no-test-program: comp
<<<<<<< HEAD
	mkdir -p $(DSIM_RESULTS)/$(CFG)/hello-world && cd $(DSIM_RESULTS)/$(CFG)/hello-world  && \
=======
	mkdir -p $(DSIM_RESULTS)/hello-world_$(RUN_INDEX) && cd $(DSIM_RESULTS)/hello-world_$(RUN_INDEX)  && \
>>>>>>> 75635686
	$(DSIM) -l dsim-$(UVM_TESTNAME).log -image $(DSIM_IMAGE) \
		-work $(DSIM_WORK) $(DSIM_RUN_FLAGS) $(DSIM_DMP_FLAGS) \
		-sv_lib $(UVM_HOME)/src/dpi/libuvm_dpi.so \
		-sv_lib $(OVP_MODEL_DPI) \
		+UVM_TESTNAME=$(UVM_TESTNAME)
#		+firmware=$(CUSTOM_DIR)/$(CUSTOM_PROG).hex \
#		+elf_file=$(CUSTOM_DIR)/$(CUSTOM_PROG).elf


################################################################################
# DSIM UNIT TESTS: run each test individually.
#                  Example: to run the ADDI test `make dsim-unit-test addi`
# DO NOT INVOKE rule "dsim-firmware-unit-test" directly.   It is a support
# rule for rule "dsim-unit-test" (in included ../Firmware.mk).
dsim-firmware-unit-test: comp
	mkdir -p $(DSIM_RESULTS)/firmware_$(RUN_INDEX) && cd $(DSIM_RESULTS)/firmware_$(RUN_INDEX) && \
	$(DSIM) -l dsim-$(UNIT_TEST).log -image $(DSIM_IMAGE) \
		-work $(DSIM_WORK) $(DSIM_RUN_FLAGS) $(DSIM_DMP_FLAGS) \
		-sv_lib $(UVM_HOME)/src/dpi/libuvm_dpi.so \
		-sv_lib $(OVP_MODEL_DPI) \
		+UVM_TESTNAME=uvmt_$(CV_CORE_LC)_firmware_test_c \
		+firmware=$(FIRMWARE)/firmware_unit_test.hex \
		+elf_file=$(FIRMWARE)/firmware_unit_test.elf

# Aliases for 'dsim-unit-test' (defined in ../Common.mk)
.PHONY: unit-test
unit-test: dsim-unit-test

###############################################################################
# Use Google instruction stream generator (RISCV-DV) to create new test-programs
#riscv-dv: clone_riscv-dv
comp_corev-dv:
	# FIXME:strichmo:Please remove this!
	mkdir -p $(COREVDV_PKG)/out_$(DATE)/dsim
	mkdir -p $(DSIM_COREVDV_RESULTS)
	dsim -sv \
		-work $(DSIM_COREVDV_RESULTS)/dsim \
		-genimage image \
		+incdir+$(UVM_HOME)/src \
		$(UVM_HOME)/src/uvm_pkg.sv \
		+define+DSIM \
		-suppress EnumMustBePositive \
		-suppress SliceOOB \
		+incdir+$(CV_CORE_COREVDV_PKG)/target/$(CV_CORE_LC) \
		+incdir+$(RISCVDV_PKG)/user_extension \
		+incdir+$(COREVDV_PKG) \
		+incdir+$(CV_CORE_COREVDV_PKG) \
		-f $(COREVDV_PKG)/manifest.f \
		-l $(DSIM_COREVDV_RESULTS)/compile.log

#riscv-test: riscv-dv
#		+asm_file_name=$(RISCVDV_PKG)/out_2020-06-24/asm_tests/riscv_arithmetic_basic_test  \

gen_corev-dv: 
	mkdir -p $(DSIM_COREVDV_RESULTS)/$(TEST)
	# Clean old assembler generated tests in results
	idx=$(GEN_START_INDEX); sum=$$(($(GEN_START_INDEX) + $(GEN_NUM_TESTS))); \
	while [ $$idx -lt $${sum} ]; do \
		rm -f ${DSIM_COREVDV_RESULTS}/${TEST}/${TEST}_$$idx.S; \
		echo "idx = $$idx"; \
		idx=$$((idx + 1)); \
	done
	cd  $(DSIM_COREVDV_RESULTS)/$(TEST) && \
	dsim  -sv_seed $(DSIM_RNDSEED) \
		-sv_lib $(UVM_HOME)/src/dpi/libuvm_dpi.so \
		+acc+rwb \
		-image image \
		-work $(DSIM_COREVDV_RESULTS)/dsim \
	 	+UVM_TESTNAME=$(GEN_UVM_TEST) \
		+num_of_tests=$(GEN_NUM_TESTS) \
		+start_idx=$(GEN_START_INDEX)  \
		+asm_file_name_opts=$(TEST) \
		-l $(TEST)_$(GEN_START_INDEX)_$(GEN_NUM_TESTS).log \
		$(GEN_PLUSARGS)
	# Copy out final assembler files to test directory
	idx=$(GEN_START_INDEX); sum=$$(($(GEN_START_INDEX) + $(GEN_NUM_TESTS))); \
	while [ $$idx -lt $${sum} ]; do \
		cp ${DSIM_COREVDV_RESULTS}/${TEST}/${TEST}_$$idx.S ${GEN_TEST_DIR}; \
		idx=$$((idx + 1)); \
	done

corev-dv: clean_riscv-dv \
	  clone_riscv-dv \
	  comp_corev-dv

###############################################################################
# Clean up your mess!

# Metrics dsim cleanup
clean:
	rm -f dsim.log
	rm -f dsim-*.log
	rm -f metrics_history.db
	rm -f metrics.db
	rm -f metrics.xml
	rm -f trace_core_00_0.log
	rm -rf dsim_work
	rm -f dsim.env
	rm -f $(DSIM_IMAGE)
	rm -rf $(DSIM_RESULTS)

# All generated files plus the clone of the RTL
clean_all: clean clean_riscv-dv clean_test_programs clean-bsp clean_compliance
	rm -rf $(CV_CORE_PKG)
<|MERGE_RESOLUTION|>--- conflicted
+++ resolved
@@ -27,15 +27,9 @@
 DSIM_HOME              ?= /tools/Metrics/dsim
 DSIM_CMP_FLAGS         ?= $(TIMESCALE) $(SV_CMP_FLAGS) -top uvmt_$(CV_CORE_LC)_tb -suppress MultiBlockWrite
 DSIM_UVM_ARGS          ?= +incdir+$(UVM_HOME)/src $(UVM_HOME)/src/uvm_pkg.sv
-<<<<<<< HEAD
-DSIM_RESULTS           ?= $(MAKE_PATH)/dsim_results
+DSIM_RESULTS           ?= $(if $(CV_RESULTS),$(CV_RESULTS)/dsim_results,$(MAKE_PATH)/dsim_results)
 DSIM_COREVDV_RESULTS   ?= $(DSIM_RESULTS)/corev-dv
 DSIM_WORK              ?= $(DSIM_RESULTS)/$(CFG)/dsim_work
-=======
-DSIM_RESULTS           ?= $(if $(CV_RESULTS),$(CV_RESULTS)/dsim_results,$(MAKE_PATH)/dsim_results)
-DSIM_COREVDV_RESULTS   ?= $(DSIM_RESULTS)/corev-dv
-DSIM_WORK              ?= $(DSIM_RESULTS)/dsim_work
->>>>>>> 75635686
 DSIM_IMAGE             ?= dsim.out
 DSIM_RUN_FLAGS         ?=
 DSIM_CODE_COV_SCOPE    ?= $(MAKE_PATH)/../tools/dsim/ccov_scopes.txt
@@ -163,11 +157,7 @@
 #      $ make custom CUSTOM_PROG=<my_custom_test_program>
 #
 custom: comp $(CUSTOM_DIR)/$(CUSTOM_PROG).hex $(CUSTOM_DIR)/$(CUSTOM_PROG).elf 
-<<<<<<< HEAD
-	mkdir -p $(DSIM_RESULTS)/$(CFG)/$(CUSTOM_PROG) && cd $(DSIM_RESULTS)/$(CFG)/$(CUSTOM_PROG)  && \
-=======
-	mkdir -p $(DSIM_RESULTS)/$(CUSTOM_PROG)_$(RUN_INDEX) && cd $(DSIM_RESULTS)/$(CUSTOM_PROG)_$(RUN_INDEX) && \
->>>>>>> 75635686
+	mkdir -p $(DSIM_RESULTS)/$(CFG)/$(CUSTOM_PROG)_$(RUN_INDEX) && cd $(DSIM_RESULTS)/$(CFG)/$(CUSTOM_PROG)_$(RUN_INDEX)  && \
 	$(DSIM) -l dsim-$(CUSTOM_PROG).log -image $(DSIM_IMAGE) \
 		-work $(DSIM_WORK) $(DSIM_RUN_FLAGS) $(DSIM_DMP_FLAGS) \
 		-sv_lib $(UVM_HOME)/src/dpi/libuvm_dpi.so \
@@ -185,19 +175,11 @@
 # set IMPERAS_TOOLS to point to it
 gen_ovpsim_ic:
 	@if [ ! -z "$(CFG_OVPSIM)" ]; then \
-<<<<<<< HEAD
-		mkdir -p $(DSIM_RESULTS)/$(CFG)/$(TEST_NAME); \
-		echo "$(CFG_OVPSIM)" > $(DSIM_RESULTS)/$(CFG)/$(TEST_NAME)/ovpsim.ic; \
+		mkdir -p $(DSIM_RESULTS)/$(CFG)/$(TEST_NAME)_$(RUN_INDEX); \
+		echo "$(CFG_OVPSIM)" > $(DSIM_RESULTS)/$(CFG)/$(TEST_NAME)_$(RUN_INDEX)/ovpsim.ic; \
 	fi
 ifneq ($(CFG_OVPSIM),)
-export IMPERAS_TOOLS=$(DSIM_RESULTS)/$(CFG)/$(TEST_NAME)/ovpsim.ic
-=======
-		mkdir -p $(DSIM_RESULTS)/$(TEST_NAME)_$(RUN_INDEX); \
-		echo "$(CFG_OVPSIM)" > $(DSIM_RESULTS)/$(TEST_NAME)_$(RUN_INDEX)/ovpsim.ic; \
-	fi
-ifneq ($(CFG_OVPSIM),)
-export IMPERAS_TOOLS=$(DSIM_RESULTS)/$(TEST_NAME)_$(RUN_INDEX)/ovpsim.ic
->>>>>>> 75635686
+export IMPERAS_TOOLS=$(DSIM_RESULTS)/$(CFG)/$(TEST_NAME)_$(RUN_INDEX)/ovpsim.ic
 endif
 
 # Skip compile if COMP is specified and negative
@@ -205,20 +187,14 @@
 DSIM_SIM_PREREQ = comp
 endif
 
-<<<<<<< HEAD
-test: $(DSIM_SIM_PREREQ) $(TEST_TEST_DIR)/$(TEST_PROGRAM).hex gen_ovpsim_ic
-	mkdir -p $(DSIM_RESULTS)/$(CFG)/$(TEST_NAME) && \
-	cd $(DSIM_RESULTS)/$(CFG)/$(TEST_NAME) && \
-=======
 # Corev-dv needs an optional run index suffix
 ifeq ($(shell echo $(TEST) | head -c 6),corev_)
 	OPT_RUN_INDEX_SUFFIX=_$(RUN_INDEX)
 endif
 
 test: $(DSIM_SIM_PREREQ) $(TEST_TEST_DIR)/$(TEST_PROGRAM)$(OPT_RUN_INDEX_SUFFIX).hex gen_ovpsim_ic
-	mkdir -p $(DSIM_RESULTS)/$(TEST_NAME)_$(RUN_INDEX) && \
-	cd $(DSIM_RESULTS)/$(TEST_NAME)_$(RUN_INDEX) && \
->>>>>>> 75635686
+	mkdir -p $(DSIM_RESULTS)/$(CFG)/$(TEST_NAME)_$(RUN_INDEX) && \
+	cd $(DSIM_RESULTS)/$(CFG)/$(TEST_NAME)_$(RUN_INDEX) && \
 		$(DSIM) \
 			-l dsim-$(TEST_NAME).log \
 			-image $(DSIM_IMAGE) \
@@ -234,11 +210,7 @@
 
 # Similar to above, but for the ASM directory.
 asm: comp $(ASM_DIR)/$(ASM_PROG).hex $(ASM_DIR)/$(ASM_PROG).elf
-<<<<<<< HEAD
-	mkdir -p $(DSIM_RESULTS)/$(CFG)/$(ASM_PROG) && cd $(DSIM_RESULTS)/$(CFG)/$(ASM_PROG)  && \
-=======
-	mkdir -p $(DSIM_RESULTS)/$(ASM_PROG)_$(RUN_INDEX) && cd $(DSIM_RESULTS)/$(ASM_PROG)_$(RUN_INDEX) && \
->>>>>>> 75635686
+	mkdir -p $(DSIM_RESULTS)/$(CFG)/$(ASM_PROG)_$(RUN_INDEX) && cd $(DSIM_RESULTS)/$(CFG)/$(ASM_PROG)_$(RUN_INDEX)  && \
 	$(DSIM) -l dsim-$(ASM_PROG).log -image $(DSIM_IMAGE) \
 		-work $(DSIM_WORK) $(DSIM_RUN_FLAGS) $(DSIM_DMP_FLAGS) \
 		-sv_lib $(UVM_HOME)/src/dpi/libuvm_dpi.so \
@@ -263,22 +235,13 @@
 RISCV_ISA       ?= rv32i
 COMPLIANCE_PROG ?= I-ADD-01
 
-<<<<<<< HEAD
 SIG_ROOT      ?= $(DSIM_RESULTS)/$(CFG)/$(RISCV_ISA)
-SIG           ?= $(DSIM_RESULTS)/$(CFG)/$(RISCV_ISA)/$(COMPLIANCE_PROG)/$(COMPLIANCE_PROG).signature_output
-=======
-SIG_ROOT      ?= $(DSIM_RESULTS)
-SIG           ?= $(DSIM_RESULTS)/$(COMPLIANCE_PROG)_$(RUN_INDEX)/$(COMPLIANCE_PROG).signature_output
->>>>>>> 75635686
+SIG           ?= $(DSIM_RESULTS)/$(CFG)/$(RISCV_ISA)/$(COMPLIANCE_PROG)_$(RUN_INDEX)/$(COMPLIANCE_PROG).signature_output
 REF           ?= $(COMPLIANCE_PKG)/riscv-test-suite/$(RISCV_ISA)/references/$(COMPLIANCE_PROG).reference_output
 TEST_PLUSARGS ?= +signature=$(COMPLIANCE_PROG).signature_output
 
 compliance: comp build_compliance
-<<<<<<< HEAD
-	mkdir -p $(DSIM_RESULTS)/$(CFG)/$(RISCV_ISA)/$(COMPLIANCE_PROG) && cd $(DSIM_RESULTS)/$(CFG)/$(RISCV_ISA)/$(COMPLIANCE_PROG)  && \
-=======
-	mkdir -p $(DSIM_RESULTS)/$(COMPLIANCE_PROG)_$(RUN_INDEX) && cd $(DSIM_RESULTS)/$(COMPLIANCE_PROG)_$(RUN_INDEX) && \
->>>>>>> 75635686
+	mkdir -p $(DSIM_RESULTS)/$(CFG)/$(RISCV_ISA)/$(COMPLIANCE_PROG)_$(RUN_INDEX) && cd $(DSIM_RESULTS)/$(CFG)/$(RISCV_ISA)/$(COMPLIANCE_PROG)_$(RUN_INDEX)  && \
 	export IMPERAS_TOOLS=$(CORE_V_VERIF)/$(CV_CORE_LC)/tests/cfg/ovpsim_no_pulp.ic && \
 	$(DSIM) -l dsim-$(COMPLIANCE_PROG).log -image $(DSIM_IMAGE) \
 		-work $(DSIM_WORK) $(DSIM_RUN_FLAGS) $(DSIM_DMP_FLAGS) $(TEST_PLUSARGS) \
@@ -296,11 +259,7 @@
 
 # Mythical no-test-program testcase.  Might never be used.  Not known tow work
 no-test-program: comp
-<<<<<<< HEAD
-	mkdir -p $(DSIM_RESULTS)/$(CFG)/hello-world && cd $(DSIM_RESULTS)/$(CFG)/hello-world  && \
-=======
-	mkdir -p $(DSIM_RESULTS)/hello-world_$(RUN_INDEX) && cd $(DSIM_RESULTS)/hello-world_$(RUN_INDEX)  && \
->>>>>>> 75635686
+	mkdir -p $(DSIM_RESULTS)/$(CFG)/hello-world_$(RUN_INDEX) && cd $(DSIM_RESULTS)/$(CFG)/hello-world_$(RUN_INDEX)  && \
 	$(DSIM) -l dsim-$(UVM_TESTNAME).log -image $(DSIM_IMAGE) \
 		-work $(DSIM_WORK) $(DSIM_RUN_FLAGS) $(DSIM_DMP_FLAGS) \
 		-sv_lib $(UVM_HOME)/src/dpi/libuvm_dpi.so \
