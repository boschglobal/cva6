//
// Copyright 2020 OpenHW Group
// Copyright 2020 Datum Technologies
// Copyright 2020 Silicon Labs, Inc.
// 
// Licensed under the Solderpad Hardware Licence, Version 2.0 (the "License");
// you may not use this file except in compliance with the License.
// You may obtain a copy of the License at
// 
//     https://solderpad.org/licenses/
// 
// Unless required by applicable law or agreed to in writing, software
// distributed under the License is distributed on an "AS IS" BASIS,
// WITHOUT WARRANTIES OR CONDITIONS OF ANY KIND, either express or implied.
// See the License for the specific language governing permissions and
// limitations under the License.
// 


`ifndef __UVMT_CV32_TB_SV__
`define __UVMT_CV32_TB_SV__


/**
 * Module encapsulating the CV32 DUT wrapper, and associated SV interfaces.
 * Also provide UVM environment entry and exit points.
 */
`default_nettype none
module uvmt_cv32_tb;

   import uvm_pkg::*;
   import uvmt_cv32_pkg::*;
   import uvme_cv32_pkg::*;

   // Capture regs for test status from Virtual Peripheral in dut_wrap.mem_i
   bit        tp;
   bit        tf;
   bit        evalid;
   bit [31:0] evalue;

   // Agent interfaces
   uvma_clknrst_if              clknrst_if(); // clock and resets from the clknrst agent
   uvma_clknrst_if              clknrst_if_iss();
   uvma_debug_if                debug_if();
   uvma_interrupt_if            interrupt_if(); // Interrupts

   // DUT Wrapper Interfaces
   uvmt_cv32_vp_status_if       vp_status_if();       // Status information generated by the Virtual Peripherals in the DUT WRAPPER memory.
   uvmt_cv32_core_cntrl_if      core_cntrl_if();      // Static and quasi-static core control inputs.
   uvmt_cv32_core_status_if     core_status_if();     // Core status outputs.   

   // Step and compare interface
   uvmt_cv32_step_compare_if step_compare_if();
   uvmt_cv32_isa_covg_if     isa_covg_if();
   
  /**
   * DUT WRAPPER instance:
   * This is an update of the riscv_wrapper.sv from PULP-Platform RI5CY project with
   * a few mods to bring unused ports from the CORE to this level using SV interfaces.
   */
   uvmt_cv32_dut_wrap  #(
                         .INSTR_ADDR_WIDTH  (32),
                         .INSTR_RDATA_WIDTH (32),
                         .RAM_ADDR_WIDTH    (22)
                        )
                        dut_wrap (.*);

  // Bind in verification modules to the design
  bind cv32e40p_core 
    uvmt_cv32e40p_interrupt_assert u_interrupt_assert(.mcause_n(cs_registers_i.mcause_n),
                                                      .mip(cs_registers_i.mip),
                                                      .mie_q(cs_registers_i.mie_q),
                                                      .mstatus_mie(cs_registers_i.mstatus_q.mie),
                                                      .if_stage_instr_rvalid_i(if_stage_i.instr_rvalid_i),
                                                      .if_stage_instr_rdata_i(if_stage_i.instr_rdata_i),
                                                      .id_stage_instr_valid_i(id_stage_i.instr_valid_i),
                                                      .id_stage_instr_rdata_i(id_stage_i.instr_rdata_i),
                                                      .ctrl_fsm_cs(id_stage_i.controller_i.ctrl_fsm_cs),
                                                      .exc_ctrl_cs(id_stage_i.int_controller_i.exc_ctrl_cs),
                                                      .*);

  /**
   * ISS WRAPPER instance:
   * TODO: finalize the parameters passed in.
   */
   `ifdef ISS
      uvmt_cv32_iss_wrap  #(
                            .ID (0)
                           )
                           iss_wrap ( .clk_period(clknrst_if.clk_period),
                                      .clknrst_if(clknrst_if_iss),
                                      .step_compare_if(step_compare_if),
                                      .isa_covg_if(isa_covg_if)
                             );
     /**
      * Step-and-Compare logic 
      */
      uvmt_cv32_step_compare step_compare (.clknrst_if(clknrst_if),
                                           .step_compare_if(step_compare_if) );

      //always @(dut_wrap.cv32e40p_wrapper_i.core_i.tracer_i.retire) -> step_compare_if.riscv_retire;
      //assign step_compare_if.insn_pc   = dut_wrap.cv32e40p_wrapper_i.core_i.tracer_i.insn_pc;
      //assign step_compare_if.riscy_GPR = dut_wrap.cv32e40p_wrapper_i.core_i.id_stage_i.registers_i.register_file_i.mem;
      always @(dut_wrap.cv32e40p_wrapper_i.tracer_i.retire) -> step_compare_if.riscv_retire;
      assign step_compare_if.insn_pc   = dut_wrap.cv32e40p_wrapper_i.tracer_i.insn_pc;
      assign step_compare_if.riscy_GPR = dut_wrap.cv32e40p_wrapper_i.core_i.id_stage_i.registers_i.register_file_i.mem;
      assign clknrst_if_iss.reset_n = clknrst_if.reset_n;

      /**
       * deferint assertion logic, assert when we enter IRQ_TAKEN_ID (irq taken during normal execution)
         or IRQ_TAKEN_IF (irq taken after wake up from WFI)
      */
      always @(posedge clknrst_if_iss.clk or negedge clknrst_if_iss.reset_n) begin
        if (!clknrst_if_iss.reset_n)
          iss_wrap.b1.deferint <= 1'b1;
        else if (dut_wrap.cv32e40p_wrapper_i.core_i.id_stage_i.controller_i.ctrl_fsm_cs inside {cv32e40p_pkg::IRQ_TAKEN_ID,
                                                                                                cv32e40p_pkg::IRQ_TAKEN_IF})
          iss_wrap.b1.deferint <= 1'b0;
      end

      /**
       * deferint deassertion logic, on negedge of ovp_b1_Step from the ISS the deferint has been consumed 
       */
      always @(negedge step_compare_if.ovp_b1_Step) begin
        if (iss_wrap.b1.deferint == 0) begin
          iss_wrap.b1.deferint <= 1'b1;
        end
      end

      /**
       * Interrupt assertion to iss_wrap, note this runs on the ISS clock (skewed from core clock)
       */
      always @(posedge clknrst_if_iss.clk or negedge clknrst_if_iss.reset_n) begin
        if (!clknrst_if_iss.reset_n) begin
          for (int irq_idx=0; irq_idx<32; irq_idx++) begin
            iss_wrap.b1.irq_i[irq_idx] <= 1'b0;
          end
        end
        else begin
          for (int irq_idx=0; irq_idx<32; irq_idx++) begin
            // Leave ISS side asserted as long as RTL interrupt line is asserted
            if (dut_wrap.cv32e40p_wrapper_i.irq_i[irq_idx]) 
              iss_wrap.b1.irq_i[irq_idx] <= 1'b1;          
            // If deferint is low and ovp_b1_Step is asserted, then interrupt was consumed by model
            // Clear it now to avoid mip miscompare
            else if (step_compare_if.ovp_b1_Step && iss_wrap.b1.deferint == 0)
              iss_wrap.b1.irq_i[irq_idx] <= 1'b0;
            // If RTL interrupt deasserts, but the core has not taken the interrupt, then clear ISS irq
            else if (iss_wrap.b1.deferint == 1)            
              iss_wrap.b1.irq_i[irq_idx] <= 1'b0;
          end
        end
      end

<<<<<<< HEAD
      always @(posedge clknrst_if_iss.clk or negedge clknrst_if_iss.reset_n) begin
        if (!clknrst_if_iss.reset_n) begin
            iss_wrap.b1.haltreq <= 1'b0;
        end else begin
            if (dut_wrap.cv32e40p_wrapper_i.core_i.id_stage_i.controller_i.ctrl_fsm_cs inside {cv32e40p_pkg::DBG_TAKEN_ID, cv32e40p_pkg::DBG_TAKEN_IF}) begin
                iss_wrap.b1.haltreq <= dut_wrap.cv32e40p_wrapper_i.core_i.id_stage_i.controller_i.debug_req_pending;
            end else begin
                if(iss_wrap.b1.DM == 1'b1) begin
                   iss_wrap.b1.haltreq <= 1'b0;
                end
            end

        end
      end
=======
>>>>>>> 444f3021
    `endif

   /**
    * Test bench entry point.
    */
   initial begin : test_bench_entry_point

     // Specify time format for simulation (units_number, precision_number, suffix_string, minimum_field_width)
     $timeformat(-9, 3, " ns", 8);
      
     // Add interfaces handles to uvm_config_db
     uvm_config_db#(virtual uvma_clknrst_if             )::set(.cntxt(null), .inst_name("*.env.clknrst_agent"), .field_name("vif"),         .value(clknrst_if));
     uvm_config_db#(virtual uvma_debug_if               )::set(.cntxt(null), .inst_name("*.env.debug_agent"), .field_name("vif"), .value(debug_if));
     uvm_config_db#(virtual uvma_interrupt_if           )::set(.cntxt(null), .inst_name("*.env.interrupt_agent"), .field_name("vif"),         .value(interrupt_if));
     uvm_config_db#(virtual uvmt_cv32_vp_status_if      )::set(.cntxt(null), .inst_name("*"), .field_name("vp_status_vif"),       .value(vp_status_if)      );
     uvm_config_db#(virtual uvmt_cv32_core_cntrl_if     )::set(.cntxt(null), .inst_name("*"), .field_name("core_cntrl_vif"),      .value(core_cntrl_if)     );
     uvm_config_db#(virtual uvmt_cv32_core_status_if    )::set(.cntxt(null), .inst_name("*"), .field_name("core_status_vif"),     .value(core_status_if)    );     
     uvm_config_db#(virtual uvmt_cv32_step_compare_if   )::set(.cntxt(null), .inst_name("*"), .field_name("step_compare_vif"),    .value(step_compare_if));
     uvm_config_db#(virtual uvmt_cv32_isa_covg_if       )::set(.cntxt(null), .inst_name("*"), .field_name("isa_covg_vif"),        .value(isa_covg_if));
      
     // Make the DUT Wrapper Virtual Peripheral's status outputs available to the base_test
     uvm_config_db#(bit      )::set(.cntxt(null), .inst_name("*"), .field_name("tp"),     .value(1'b0)        );
     uvm_config_db#(bit      )::set(.cntxt(null), .inst_name("*"), .field_name("tf"),     .value(1'b0)        );
     uvm_config_db#(bit      )::set(.cntxt(null), .inst_name("*"), .field_name("evalid"), .value(1'b0)        );
     uvm_config_db#(bit[31:0])::set(.cntxt(null), .inst_name("*"), .field_name("evalue"), .value(32'h00000000));
      
     // Run test
     uvm_top.enable_print_topology = 0; // ENV coders enable this as a debug aid
     uvm_top.finish_on_completion  = 1;
     uvm_top.run_test();
   end : test_bench_entry_point

   
   // Capture the test status and exit pulse flags
   // TODO: put this logic in the vp_status_if (makes it easier to pass to ENV)
   always @(posedge clknrst_if.clk) begin
     if (!clknrst_if.reset_n) begin
       tp     <= 1'b0;
       tf     <= 1'b0;
       evalid <= 1'b0;
       evalue <= 32'h00000000;
     end
     else begin
       if (vp_status_if.tests_passed) begin
         tp <= 1'b1;
         uvm_config_db#(bit)::set(.cntxt(null), .inst_name("*"), .field_name("tp"), .value(1'b1));
       end
       if (vp_status_if.tests_failed) begin
         tf <= 1'b1;
         uvm_config_db#(bit)::set(.cntxt(null), .inst_name("*"), .field_name("tf"), .value(1'b1));
       end
       if (vp_status_if.exit_valid) begin
         evalid <= 1'b1;
         uvm_config_db#(bit)::set(.cntxt(null), .inst_name("*"), .field_name("evalid"), .value(1'b1));
       end
       if (vp_status_if.exit_valid) begin
         evalue <= vp_status_if.exit_value;
         uvm_config_db#(bit[31:0])::set(.cntxt(null), .inst_name("*"), .field_name("evalue"), .value(vp_status_if.exit_value));
       end
     end
   end

   
   /**
    * End-of-test summary printout.
    */
   final begin: end_of_test
      string             summary_string;
      uvm_report_server  rs;
      int                err_count;
      int                warning_count;
      int                fatal_count;
      static bit         sim_finished = 0;
      
      static string  red   = "\033[31m\033[1m";
      static string  green = "\033[32m\033[1m";
      static string  reset = "\033[0m";
      
      rs            = uvm_top.get_report_server();
      err_count     = rs.get_severity_count(UVM_ERROR);
      warning_count = rs.get_severity_count(UVM_WARNING);
      fatal_count   = rs.get_severity_count(UVM_FATAL);
      
      void'(uvm_config_db#(bit)::get(null, "", "sim_finished", sim_finished));

      $display("\n%m: *** Test Summary ***\n");
      
      if (sim_finished && (err_count == 0) && (fatal_count == 0)) begin
         $display("    PPPPPPP    AAAAAA    SSSSSS    SSSSSS   EEEEEEEE  DDDDDDD     ");
         $display("    PP    PP  AA    AA  SS    SS  SS    SS  EE        DD    DD    ");
         $display("    PP    PP  AA    AA  SS        SS        EE        DD    DD    ");
         $display("    PPPPPPP   AAAAAAAA   SSSSSS    SSSSSS   EEEEE     DD    DD    ");
         $display("    PP        AA    AA        SS        SS  EE        DD    DD    ");
         $display("    PP        AA    AA  SS    SS  SS    SS  EE        DD    DD    ");
         $display("    PP        AA    AA   SSSSSS    SSSSSS   EEEEEEEE  DDDDDDD     ");
         $display("    ----------------------------------------------------------");
         if (warning_count == 0) begin
           $display("                        SIMULATION PASSED                     ");
         end
         else begin
           $display("                 SIMULATION PASSED with WARNINGS              ");
         end
         $display("    ----------------------------------------------------------");
      end
      else begin
         $display("    FFFFFFFF   AAAAAA   IIIIII  LL        EEEEEEEE  DDDDDDD       ");
         $display("    FF        AA    AA    II    LL        EE        DD    DD      ");
         $display("    FF        AA    AA    II    LL        EE        DD    DD      ");
         $display("    FFFFF     AAAAAAAA    II    LL        EEEEE     DD    DD      ");
         $display("    FF        AA    AA    II    LL        EE        DD    DD      ");
         $display("    FF        AA    AA    II    LL        EE        DD    DD      ");
         $display("    FF        AA    AA  IIIIII  LLLLLLLL  EEEEEEEE  DDDDDDD       ");
         
         if (sim_finished == 0) begin
            $display("    --------------------------------------------------------");
            $display("                   SIMULATION FAILED - ABORTED              ");
            $display("    --------------------------------------------------------");
         end
         else begin
            $display("    --------------------------------------------------------");
            $display("                       SIMULATION FAILED                    ");
            $display("    --------------------------------------------------------");
         end
      end
   end
   
endmodule : uvmt_cv32_tb
`default_nettype wire

`endif // __UVMT_CV32_TB_SV__<|MERGE_RESOLUTION|>--- conflicted
+++ resolved
@@ -152,7 +152,6 @@
         end
       end
 
-<<<<<<< HEAD
       always @(posedge clknrst_if_iss.clk or negedge clknrst_if_iss.reset_n) begin
         if (!clknrst_if_iss.reset_n) begin
             iss_wrap.b1.haltreq <= 1'b0;
@@ -167,8 +166,6 @@
 
         end
       end
-=======
->>>>>>> 444f3021
     `endif
 
    /**
