// Copyright 2018 ETH Zurich and University of Bologna.
// Copyright and related rights are licensed under the Solderpad Hardware
// License, Version 0.51 (the "License"); you may not use this file except in
// compliance with the License.  You may obtain a copy of the License at
// http://solderpad.org/licenses/SHL-0.51. Unless required by applicable law
// or agreed to in writing, software, hardware and materials distributed under
// this License is distributed on an "AS IS" BASIS, WITHOUT WARRANTIES OR
// CONDITIONS OF ANY KIND, either express or implied. See the License for the
// specific language governing permissions and limitations under the License.
//
// Author: Florian Zaruba, ETH Zurich
// Date: 15/04/2017
// Description: Top level testbench module. Instantiates the top level DUT, configures
//              the virtual interfaces and starts the test passed by +UVM_TEST+


import ariane_pkg::*;
import uvm_pkg::*;

`include "uvm_macros.svh"
`include "rvfi_types.svh"

`define MAIN_MEM(P) dut.i_sram.gen_cut[0].i_tc_sram_wrapper.i_tc_sram.init_val[(``P``)]
// `define USER_MEM(P) dut.i_sram.gen_cut[0].gen_mem.gen_mem_user.i_tc_sram_wrapper_user.i_tc_sram.init_val[(``P``)]

`ifndef READ_ELF_T
`define READ_ELF_T
import "DPI-C" function void read_elf(input string filename);
import "DPI-C" function byte get_section(output longint address, output longint len);
<<<<<<< HEAD
import "DPI-C" context function read_section_sv(input longint address, inout byte buffer[]);
=======
import "DPI-C" context function void read_section_sv(input longint address, inout byte buffer[]);
`endif
>>>>>>> 62bdf115

module ariane_tb;

    // cva6 configuration
    localparam config_pkg::cva6_cfg_t CVA6Cfg = build_config_pkg::build_config(cva6_config_pkg::cva6_cfg);

    // RVFI
    localparam type rvfi_instr_t = `RVFI_INSTR_T(CVA6Cfg);
    localparam type rvfi_csr_elmt_t = `RVFI_CSR_ELMT_T(CVA6Cfg);
    localparam type rvfi_csr_t = `RVFI_CSR_T(CVA6Cfg, rvfi_csr_elmt_t);

    // RVFI PROBES
    localparam type rvfi_probes_instr_t = `RVFI_PROBES_INSTR_T(CVA6Cfg);
    localparam type rvfi_probes_csr_t = `RVFI_PROBES_CSR_T(CVA6Cfg);
    localparam type rvfi_probes_t = struct packed {
        rvfi_probes_csr_t csr;
        rvfi_probes_instr_t instr;
    };

    static uvm_cmdline_processor uvcl = uvm_cmdline_processor::get_inst();

    localparam int unsigned CLOCK_PERIOD = 20ns;
    // toggle with RTC period
    localparam int unsigned RTC_CLOCK_PERIOD = 30.517us;

    localparam NUM_WORDS = 2**16;
    logic clk_i;
    logic rst_ni;
    logic rtc_i;

    longint unsigned cycles;
    longint unsigned max_cycles;

    logic [31:0] exit_o;

    string binary = "";

    ariane_testharness #(
        .CVA6Cfg ( CVA6Cfg ),
        //
        .NUM_WORDS         ( NUM_WORDS ),
        .InclSimDTM        ( 1'b1      ),
        .StallRandomOutput ( 1'b0      ),
        .StallRandomInput  ( 1'b0      )
    ) dut (
        .clk_i,
        .rst_ni,
        .rtc_i,
        .exit_o
    );

    // Clock process
    initial begin
        clk_i = 1'b0;
        rst_ni = 1'b0;
        repeat(8)
            #(CLOCK_PERIOD/2) clk_i = ~clk_i;
        rst_ni = 1'b1;
        forever begin
            #(CLOCK_PERIOD/2) clk_i = 1'b1;
            #(CLOCK_PERIOD/2) clk_i = 1'b0;

            //if (cycles > max_cycles)
            //    $fatal(1, "Simulation reached maximum cycle count of %d", max_cycles);

            cycles++;
        end
    end

    initial begin
        forever begin
            rtc_i = 1'b0;
            #(RTC_CLOCK_PERIOD/2) rtc_i = 1'b1;
            #(RTC_CLOCK_PERIOD/2) rtc_i = 1'b0;
        end
    end

    initial begin
        forever begin

            wait (exit_o[0]);

            if ((exit_o >> 1)) begin
                `uvm_error( "Core Test",  $sformatf("*** FAILED *** (tohost = %0d)", (exit_o >> 1)))
            end else begin
                `uvm_info( "Core Test",  $sformatf("*** SUCCESS *** (tohost = %0d)", (exit_o >> 1)), UVM_LOW)
            end

            $finish();
        end
    end

    // for faster simulation we can directly preload the ELF
    // Note that we are loosing the capabilities to use risc-fesvr though
    initial begin
        automatic logic [7:0][7:0] mem_row;
        longint address, load_address, last_load_address, len;
        byte buffer[];
        void'(uvcl.get_arg_value("+elf_file=", binary));

        if (binary != "") begin
            `uvm_info( "Core Test", $sformatf("Preloading ELF: %s", binary), UVM_LOW)

            void'(read_elf(binary));
            // wait with preloading, otherwise randomization will overwrite the existing value
            wait(clk_i);

            last_load_address = 'hFFFFFFFF;
            // while there are more sections to process
            while (get_section(address, len)) begin
                automatic int num_words = (len+7)/8;
                `uvm_info( "Core Test", $sformatf("Loading Address: %x, Length: %x", address, len), UVM_LOW)
                buffer = new [num_words*8];
                void'(read_section_sv(address, buffer));
                // preload memories
                // 64-bit
                for (int i = 0; i < num_words; i++) begin
                    mem_row = '0;
                    for (int j = 0; j < 8; j++) begin
                        mem_row[j] = buffer[i*8 + j];
                    end
                    load_address = (address[23:0] >> 3) + i;
                    if (load_address != last_load_address) begin
                        `MAIN_MEM(load_address) = mem_row;
                        last_load_address = load_address;
                    end else begin
                        `uvm_info( "Debug info", $sformatf(" Address: %x Already Loaded! ELF file might have less than 64 bits granularity on segments.", load_address), UVM_LOW)
                    end

                end
            end
        end
    end
endmodule<|MERGE_RESOLUTION|>--- conflicted
+++ resolved
@@ -27,12 +27,8 @@
 `define READ_ELF_T
 import "DPI-C" function void read_elf(input string filename);
 import "DPI-C" function byte get_section(output longint address, output longint len);
-<<<<<<< HEAD
 import "DPI-C" context function read_section_sv(input longint address, inout byte buffer[]);
-=======
-import "DPI-C" context function void read_section_sv(input longint address, inout byte buffer[]);
 `endif
->>>>>>> 62bdf115
 
 module ariane_tb;
 
