--- conflicted
+++ resolved
@@ -35,12 +35,8 @@
 import "DPI-C" function void read_elf(input string filename);
 import "DPI-C" function byte read_symbol(input string symbol_name, inout longint unsigned address);
 import "DPI-C" function byte get_section(output longint address, output longint len);
-<<<<<<< HEAD
 import "DPI-C" context function read_section_sv(input longint address, inout byte buffer[]);
-=======
-import "DPI-C" context function void read_section_sv(input longint address, inout byte buffer[]);
 `endif
->>>>>>> 62bdf115
 
 module cva6_tb_wrapper import uvmt_cva6_pkg::*; #(
   parameter config_pkg::cva6_cfg_t CVA6Cfg = config_pkg::cva6_cfg_empty,
